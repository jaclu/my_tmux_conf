--- conflicted
+++ resolved
@@ -980,11 +980,7 @@
             """
             )
 
-<<<<<<< HEAD
         #if self.vers_ok(3.2):
-=======
-        # if self.vers_ok(3.2):
->>>>>>> c2800834
         #    w("run -b 'sleep 0.2 ; $TMUX_BIN setw -g pane-border-lines single'")  # number
 
         if self.vers_ok(3.3):
